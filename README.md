--- conflicted
+++ resolved
@@ -1,13 +1,6 @@
 # RNAkira
 
-<<<<<<< HEAD
-RNAkira (RNA Kinetic Rate Analysis) is a tool to estimate synthesis, degradation, processing rates and translational efficiency. 
-using data from high-throughput sequencing of 4sU-labeled RNA (4sU-seq) and ribosome protected fragments (RPFs from Ribo-seq). 
-It is conceptually related to other tools such as  [DRiLL](http://dx.doi.org/10.1016/j.cell.2014.11.015) or [INSPEcT](http://bioinformatics.oxfordjournals.org/content/31/17/2829), but key differences are the inclusion of flowthrough data for normalization, ribo-seq data for estimates of translational efficiency, the assumption of steady-state kinetics, and the use of an underlying negative binomial model.
-=======
-RNAkira (RNA Kinetic Rate Analysis) is a tool to estimate synthesis, degradation, processing rates and translational efficiency using data from high-throughput sequencing of 4sU-labeled RNA (4sU-seq) and ribosome protected fragments (RPFs from Ribo-seq). 
-It is conceptually related to other tools such as  [DRiLL](http://dx.doi.org/10.1016/j.cell.2014.11.015) or [INSPEcT](http://bioinformatics.oxfordjournals.org/content/31/17/2829), but key differences are the inclusion of flowthrough data for normalization, ribo-seq data for estimates of translational efficiency, and the assumption of steady-state kinetics.
->>>>>>> a18db98a
+RNAkira (RNA Kinetic Rate Analysis) is a tool to estimate synthesis, degradation, processing rates and translational efficiency using data from high-throughput sequencing of 4sU-labeled RNA (4sU-seq) and ribosome protected fragments (RPFs from Ribo-seq).  It is conceptually related to other tools such as  [DRiLL](http://dx.doi.org/10.1016/j.cell.2014.11.015) or [INSPEcT](http://bioinformatics.oxfordjournals.org/content/31/17/2829), but key differences are the inclusion of flowthrough data for normalization, ribo-seq data for estimates of translational efficiency, the assumption of steady-state kinetics, and the use of an underlying negative binomial model.
 
 ## Prerequisites
 RNAkira runs on Python 2.7.11 with numpy (v1.11.1), scipy (v0.17.1), statsmodels (v0.8.0rc1) and pandas (v0.18.1), and twobitreader if prepare_annotation.py is used. Read counts for exonic and intronic regions are expected in [featureCounts](http://bioinf.wehi.edu.au/featureCounts/) output format, but TPM values can be supplied as well.
@@ -15,11 +8,7 @@
 ## Description
 The tool assumes standard RNA kinetics: precursor RNA *P* is born with synthesis rate *a* and destroyed with processing rate *c*, mature RNA *M* is produced by processing a precursor, translated to ribo *R* with efficiency *d* and destroyed with degradation rate *b*. 
 
-<<<<<<< HEAD
-Precursor RNA is estimated from intronic RNA read counts, mature from exonic RNA read counts, and ribo from CDS RPF counts. For RNA, reads come in three fractions: newly synthesized (=elu), pre-existing (=flowthrough) and total (=unlabeled). TPM values are calculated for each sample, elu values are corrected for 4sU incorporation efficiency, and elu and flowthrough samples normalized using linear regression (see, e.g., [Dölken et al. RNA 2008](http://dx.doi.org/10.1261/rna.1136108) or [Schwannhäuser et al. Nature 2011](http://dx.doi.org/10.1038/nature10098)). Dispersion values are estimated from the averaged mean-CV plot. RNAkira initially fits the steady-state solutions to the above kinetics at each time point separately using maximum likelihood in a negative binomial model with empirical Bayes priors estimated across genes and time points. It then performs model selection, starting with constant rates for the different time points and successively allowing additional linear changes to the (log) rates (= log fold changes) in a hierarchy of models (similar to INSPEcT). Models at different levels are compared and best models are selected using an FDR cutoff of alpha (default: 5%).
-=======
 Precursor RNA is estimated from intronic RNA read counts, mature from exonic RNA read counts, and ribo from CDS RPF counts. For RNA, reads come in three fractions: newly synthesized (=elu), pre-existing (=flowthrough) and total (=unlabeled). TPM values are calculated for each sample, elu values are corrected for 4sU incorporation efficiency, and elu and flowthrough samples normalized using linear regression (see, e.g., [Dölken et al. RNA 2008](http://dx.doi.org/10.1261/rna.1136108) or [Schwannhäuser et al. Nature 2011](http://dx.doi.org/10.1038/nature10098)). Variability is estimated combining between-sample variability with a smooth expression-dependent trend estimated across genes. RNAkira initially fits the steady-state solutions to the above kinetics at each time point separately using maximum likelihood with empirical Bayes priors estimated across genes and time points, and then performs model selection, starting with constant rates for the different time points and successively allowing additional linear changes to the (log) rates (= log fold changes) in a hierarchy of models (similar to INSPEcT). Models at different levels are compared and best models are selected using an FDR cutoff of alpha (default: 5%).
->>>>>>> a18db98a
 
 ## Usage
 
@@ -69,8 +58,7 @@
 Additional options can be explored using ``python RNAkira.py -h``
 
 ## Output
-* out_prefix_TPM.csv -- a csv file with raw TPM values for each fraction and each sample (only if counts are given)
 * out_prefix_corrected_TPM.csv -- a csv file with TPM values corrected for 4sU incorporation bias and with elu and flowthrough fractions normalized 
 * out_prefix_TPM_correction.pdf -- a plot showing correction of 4sU incorporation bias and normalization of elu and flowthrough fractions for each sample
-* out_prefix_dispersion.pdf -- a plot showing CV vs. mean for each fraction, together with a lowess smoother and estimated values in cyan
+* out_prefix_variability.pdf -- a plot showing CV or dispersion parameter vs. mean for each fraction, together with a lowess smoother and estimated values in cyan
 * out_prefix_results.csv -- a csv file with fit results for each gene: synthesis, degradation, processing rates and translational efficiency for each time point from the **initial fit**, together with the log-likelihood of this model, fit success (boolean), and a p- and q-value from comparing to the best model; then rates for each time point for the **best model**, followed by estimated log2 fold changes, the resulting log-likelihood and the fit success, and finally p- and q-value from comparing the best to the next-best model